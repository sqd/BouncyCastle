--- conflicted
+++ resolved
@@ -10,12 +10,7 @@
 
 from Crypto.PublicKey.RSA import RsaKey
 
-<<<<<<< HEAD
 from bfcp.protocol import PeerHandshake, pubkey_to_deterministic_string, pubkey_to_proto, get_node_pub_key
-=======
-from bfcp.protocol import PeerHandshake, pubkey_to_deterministic_string, pubkey_to_proto, \
-    get_node_pub_key
->>>>>>> e70388c1
 from bfcp.trust import TrustTableManager
 from protos import bfcp_pb2
 from protos.bfcp_pb2 import BouncyMessage
@@ -103,31 +98,17 @@
 
     async def start(self):
         if self._serving_host is not None:
-<<<<<<< HEAD
             print('listening on ',self._serving_host )
             await asyncio.start_server(self._on_new_server_socket, self._serving_host[0], self._serving_host[1]) 
-=======
-            print('Serving', serving_host)
-            self._server = self._async_loop.run_until_complete(
-                asyncio.start_server(
-                    lambda reader, writer: self._on_new_server_socket(reader, writer),
-                    self._serving_host[0], self._serving_host[1], loop=self._async_loop)
-            )
->>>>>>> e70388c1
 
     async def send(self, msg: BouncyMessage, pub_key: Optional[RsaKey] = None) -> None:
         """
         Sends the provided BouncyMessage to the node in the network identified by the given public
         key. It's also possible to send a message to the node itself.
         """
-<<<<<<< HEAD
+        msg = self._wrap_into_bouncy_message(msg)
+
         print('TM.send')
-        if pub_key is None:
-            pub_key = get_node_pub_key(self._bfc.trust_table_manager.get_random_node())
-        print('sending to ', pub_key)
-=======
-        msg = self._wrap_into_bouncy_message(msg)
-
         if pub_key is None:
             pub_key = get_node_pub_key(self._bfc.trust_table_manager.get_random_node())
 
@@ -136,7 +117,6 @@
                    str(pubkey_to_proto(self._own_rsa_key.publickey())),
                    threading.get_ident())
 
->>>>>>> e70388c1
         pub_key_index = pubkey_to_deterministic_string(pub_key)
         if pub_key_index in self._open_client_sockets:
             await self._open_client_sockets[pub_key_index].send_bouncy_message(msg)
