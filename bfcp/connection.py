import threading
from typing import Callable, List
import protos.bfcp_pb2 as bfcp_pb2
from random import randint
from uuid import uuid4
from bfcp.messages import TrafficManager

import utils


class Connection:
    """
    A single connection from the original sender to the target server. This should be held by the
    original sender to keep track of the connection to the target server.

    It is required to call initiate_connection() after creating the Connection object. Only then
    will the connection be formed.
    """
    def __init__(self):
        self._on_new_data: List[Callable[[bytes], None]] = []
        self._on_closed: List[Callable[[Exception], None]] = []
        self._on_established: List[Callable[[Exception], None]] = []

<<<<<<< HEAD
    async def initiate_connection(self, en_requirement: bfcp_pb2.EndNodeRequirement, ts_address: str, ts_port: int = 80):
=======
    def initiate_connection(self, _en_requirement: bfcp_pb2.EndNodeRequirement, _ts_address: str, _ts_port = 80: int):
>>>>>>> 986bc030
        """
        This function can only be called once.
        Args:
            en_requirement: EndNodeRequirement from client configurations
            ts_address: string address clients want to connect to
            ts_port: int port number client wants to connect to
        """
        connection_params = bfcp_pb2.ConnectionRoutingParams()
        connection_params.UUID = str(uuid4())
        connection_params.remaining_hops = float(randint(10,20))

        self._end_node_requirement = en_requirement
        self._target_server_address = ts_address
        self._target_server_port = ts_port

        self.sender_connection_signing_key = self.generate_public_key()

        connection_request = bfcp_pb2.ConnectionRequest()
        connection_request.connection_params = connection_params
        connection_request.end_node_requirement = end_node_requirement
        connection_request.target_server_address = target_server_address
        connection_request.target_server_port = target_server_port
        connection_request.sender_connection_signing_key = sender_connection_signing_key

        # TODO: wait until connection is established


    def send(self, data: bytes):
        """
        Sends the specified data to the target server. This is a non-blocking call.
        """

    def register_on_new_data(self, callback: Callable[[bytes], None]) -> None:
        """
        Registers a callback for whenever new data is available from the target server. The callback
        will be called with the bytes retrieved from the connection.
        """
        self._on_new_data.append(callback)

    def unregister_on_new_data(self, callback: Callable[[bytes], None]) -> None:
        """
        Unregisters the specified callback function. Note, this needs to be the same object as was
        passed into register_on_new_data().

        Example:

            callback = lambda data: print(data.decode())
            connection.register_on_new_data(callback)

            # Do something ...

            connection.unregister_on_new_data(callback)
        """
        self._on_new_data.remove(callback)

    def register_on_established(self, callback: Callable[[Exception], None]) -> None:
        """
        Registers a callback for whenever the connection is securely established. If the Connection
        fails to be established, an Exception is passed to the callback. Otherwise, None is passed.
        """
        self._on_established.append(callback)

    def unregister_on_established(self, callback: Callable[[Exception], None]) -> None:
        """
        Unregisters the specified callback function. Note, this needs to be the same object as was
        passed into register_on_established().

        Example:

            callback = lambda err: print(err)
            connection.register_on_established(callback)

            # Do something ...

            connection.unregister_on_established(callback)
        """
        self._on_established.remove(callback)

    def register_on_closed(self, callback: Callable[[Exception], None]) -> None:
        """
        Registers a callback for whenever the target server closes the connection.
        :param callback: The callback should accept a single parameter. The parameter will be None
        if the connection was closed correctly. If the connection was closed due to an error, an
        appropriate exception will be passed.
        """
        self._on_closed.append(callback)

    def unregister_on_closed(self, callback: Callable[[Exception], None]) -> None:
        """
        Unregisters the specified callback function. Note, this needs to be the same object as was
        passed into register_on_closed().

        Example:

            callback = lambda err: print(str(err))
            connection.register_on_closed(callback)

            # Do something ...

            connection.unregister_on_closed(callback)
        """
        self._on_closed.remove(callback)


def handle_connection_request(conn_request: bfcp_pb2.ConnectionRequest, traffic_manager: TrafficManager):
    """
    Static function that receives a connections request and 
    decides where should the connection request be sent
    """
    remaining_hops = conn_request.connection_params.conn_request
    conn_request.connection_params.conn_request -= 1
    if remaining_hops >= 0:
        if remaining_hops == 1:
            # send to bouncy node that is well-suited to become EN 
            # if we want to access contents from China, EN should be in China
        else:
            # bounce to any random bouncy node
    else:
        # remaining_hops is negative, meaning that we were not able to
        # find a connection with desired requirements
        # thus, drop the connection


class SocketConnection:
    """
    SocketConnection wraps the Connection class to provide the user with an interface similar to the
    Python's built in socket object.
    """

    def __init__(self, connection: Connection):
        """
        :param connection: The connection to wrap
        """
        self._buffer = utils.BytesFifoQueue()
        self._connection = connection
        self._lock = threading.Lock()
        self._condition = threading.Condition(self._lock)
        self._closed = False
        self._close_reason = None

        self._connection.register_on_closed(lambda err: self._handle_closed(err))
        self._connection.register_on_new_data(lambda data: self._handle_new_data(data))

    def send(self, data: bytes) -> int:
        """
        Sends the specified data to the target server. This is a non-blocking call.

        :return: len(data). This is done to ensure compatibility with Python's built-in socket class
        """
        self.sendall(data)
        return len(data)

    def sendall(self, data: bytes) -> None:
        """
        Sends the specified data to the target server. This is a non-blocking call.
        """
        self._connection.send(data)

    def recv(self, max_bytes: int) -> bytes:
        """
        Takes at most max_bytes from the buffer of the socket and returns them. If the buffer is
        empty, this will block until some data is available. Otherwise, the function will return
        immediately.

        If the underlying Connection is closed, and there are no more bytes in the buffer, this will
        return an empty bytestring (b''). Moreover, if the connection was closed forcibly, a
        ConnectionError will be raised.
        """
        with self._lock:
            if self._buffer.available() == 0:
                if self._closed:
                    if self._close_reason is None:
                        return b''
                    else:
                        raise ConnectionError('Connection was forcibly closed', self._close_reason)
                self._condition.wait()
            return self._buffer.read(max_bytes)

    def recv_all(self, byte_count: int) -> bytes:
        """
        Takes byte_count bytes from the buffer of the socket. If the buffer does not have enough
        bytes, this function will block until it does.
        """
        with self._lock:
            while self._buffer.available() < byte_count:
                if self._closed:
                    raise ConnectionError('The connection was closed before enough data was '
                                          'transferred.', self._close_reason)
                self._condition.wait()
            return self._buffer.read(byte_count)

    def bytes_available(self) -> int:
        """
        :return: The number of bytes in the buffer
        """
        with self._lock:
            return self._buffer.available()

    def is_closed(self) -> bool:
        """
        :return: Indicates whether the socket is closed
        """
        return self._closed

    def get_close_reason(self) -> Exception:
        """
        :return: If the connection is closed, this will be the Exception given as the reason for
        closing the connection. If the connection was closed correctly this will be set to None.
        :raises ValueError: Raised if the connection is still open.
        """
        if not self._closed:
            raise ValueError('The connection is still open')
        return self._close_reason

    def _handle_closed(self, err: Exception) -> None:
        with self._lock:
            self._closed = True
            self._close_reason = err
            self._condition.notify_all()

    def _handle_new_data(self, data: bytes) -> None:
        with self._lock:
            self._buffer.write(data)
            self._condition.notify_all()<|MERGE_RESOLUTION|>--- conflicted
+++ resolved
@@ -21,11 +21,7 @@
         self._on_closed: List[Callable[[Exception], None]] = []
         self._on_established: List[Callable[[Exception], None]] = []
 
-<<<<<<< HEAD
     async def initiate_connection(self, en_requirement: bfcp_pb2.EndNodeRequirement, ts_address: str, ts_port: int = 80):
-=======
-    def initiate_connection(self, _en_requirement: bfcp_pb2.EndNodeRequirement, _ts_address: str, _ts_port = 80: int):
->>>>>>> 986bc030
         """
         This function can only be called once.
         Args:
