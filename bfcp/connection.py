import threading
from typing import Callable, List
import protos.bfcp_pb2 as bfcp_pb2
from random import randint
from uuid import uuid4
from bfcp.messages import TrafficManager

import utils


class Connection:
    """
    A single connection from the original sender to the target server. This should be held by the
    original sender to keep track of the connection to the target server.

    It is required to call initiate_connection() after creating the Connection object. Only then
    will the connection be formed.
    """
    def __init__(self):
        self._on_new_data: List[Callable[[bytes], None]] = []
        self._on_closed: List[Callable[[Exception], None]] = []
        self._on_established: List[Callable[[Exception], None]] = []

<<<<<<< HEAD
    def initiate_connection(self, _en_requirement: bfcp_pb2.EndNodeRequirement, _ts_address: str, _ts_port = 80: int):
=======
    async def initiate_connection(self, _en_requirement: bfcp_pb2.EndNodeRequirement, _ts_address: str, _ts_port: int = 80):
>>>>>>> c08a2dd8
        """
        This function can only be called once.
        Args:
            _en_requirement: EndNodeRequirement from client configurations
            _ts_address: string address clients want to connect to
            _ts_port: int port number client wants to connect to
        """
        connection_params = bfcp_pb2.ConnectionRoutingParams()
        connection_params.UUID = str(uuid4())
        connection_params.remaining_hops = float(randint(10,20))

        end_node_requirement = _en_requirement
        target_server_address = _ts_address
        target_server_port = _ts_port

        sender_connection_signing_key = self.generate_public_key()

        connection_request = bfcp_pb2.ConnectionRequest()
        connection_request.connection_params = connection_params
        connection_request.end_node_requirement = end_node_requirement
        connection_request.target_server_address = target_server_address
        connection_request.target_server_port = target_server_port
        connection_request.sender_connection_signing_key = sender_connection_signing_key

        # TODO: wait until connection is established


    def send(self, data: bytes):
        """
        Sends the specified data to the target server. This is a non-blocking call.
        """

    def register_on_new_data(self, callback: Callable[[bytes], None]) -> None:
        """
        Registers a callback for whenever new data is available from the target server. The callback
        will be called with the bytes retrieved from the connection.
        """
        self._on_new_data.append(callback)

    def unregister_on_new_data(self, callback: Callable[[bytes], None]) -> None:
        """
        Unregisters the specified callback function. Note, this needs to be the same object as was
        passed into register_on_new_data().

        Example:

            callback = lambda data: print(data.decode())
            connection.register_on_new_data(callback)

            # Do something ...

            connection.unregister_on_new_data(callback)
        """
        self._on_new_data.remove(callback)

    def register_on_established(self, callback: Callable[[Exception], None]) -> None:
        """
        Registers a callback for whenever the connection is securely established. If the Connection
        fails to be established, an Exception is passed to the callback. Otherwise, None is passed.
        """
        self._on_established.append(callback)

    def unregister_on_established(self, callback: Callable[[Exception], None]) -> None:
        """
        Unregisters the specified callback function. Note, this needs to be the same object as was
        passed into register_on_established().

        Example:

            callback = lambda err: print(err)
            connection.register_on_established(callback)

            # Do something ...

            connection.unregister_on_established(callback)
        """
        self._on_established.remove(callback)

    def register_on_closed(self, callback: Callable[[Exception], None]) -> None:
        """
        Registers a callback for whenever the target server closes the connection.
        :param callback: The callback should accept a single parameter. The parameter will be None
        if the connection was closed correctly. If the connection was closed due to an error, an
        appropriate exception will be passed.
        """
        self._on_closed.append(callback)

    def unregister_on_closed(self, callback: Callable[[Exception], None]) -> None:
        """
        Unregisters the specified callback function. Note, this needs to be the same object as was
        passed into register_on_closed().

        Example:

            callback = lambda err: print(str(err))
            connection.register_on_closed(callback)

            # Do something ...

            connection.unregister_on_closed(callback)
        """
        self._on_closed.remove(callback)

def handle_connection_request(conn_request: bfcp_pb2.ConnectionRequest, traffic_manager: TrafficManager):
    """
    Static function that eceives a connections request and 
    decides where should the connections request be sent
    """
    remaining_hops = conn_request.connection_params.conn_request
    conn_request.connection_params.conn_request -= 1
    if remaining_hops >= 0:
        if remaining_hops == 1:
            # send to bouncy node that is well-suited to become EN 
            # if we want to access contents from China, EN should be in China
        else:
            # bounce to any random bouncy node
    else:
        # remaining_hops is negative, meaning that we were not able to
        # find a connection with desired requirements
        # thus, drop the connection



class SocketConnection:
    """
    SocketConnection wraps the Connection class to provide the user with an interface similar to the
    Python's built in socket object.
    """

    def __init__(self, connection: Connection):
        """
        :param connection: The connection to wrap
        """
        self._buffer = utils.BytesFifoQueue()
        self._connection = connection
        self._lock = threading.Lock()
        self._condition = threading.Condition(self._lock)
        self._closed = False
        self._close_reason = None

        self._connection.register_on_closed(lambda err: self._handle_closed(err))
        self._connection.register_on_new_data(lambda data: self._handle_new_data(data))

    def send(self, data: bytes) -> int:
        """
        Sends the specified data to the target server. This is a non-blocking call.

        :return: len(data). This is done to ensure compatibility with Python's built-in socket class
        """
        self.sendall(data)
        return len(data)

    def sendall(self, data: bytes) -> None:
        """
        Sends the specified data to the target server. This is a non-blocking call.
        """
        self._connection.send(data)

    def recv(self, max_bytes: int) -> bytes:
        """
        Takes at most max_bytes from the buffer of the socket and returns them. If the buffer is
        empty, this will block until some data is available. Otherwise, the function will return
        immediately.

        If the underlying Connection is closed, and there are no more bytes in the buffer, this will
        return an empty bytestring (b''). Moreover, if the connection was closed forcibly, a
        ConnectionError will be raised.
        """
        with self._lock:
            if self._buffer.available() == 0:
                if self._closed:
                    if self._close_reason is None:
                        return b''
                    else:
                        raise ConnectionError('Connection was forcibly closed', self._close_reason)
                self._condition.wait()
            return self._buffer.read(max_bytes)

    def recv_all(self, byte_count: int) -> bytes:
        """
        Takes byte_count bytes from the buffer of the socket. If the buffer does not have enough
        bytes, this function will block until it does.
        """
        with self._lock:
            while self._buffer.available() < byte_count:
                if self._closed:
                    raise ConnectionError('The connection was closed before enough data was '
                                          'transferred.', self._close_reason)
                self._condition.wait()
            return self._buffer.read(byte_count)

    def bytes_available(self) -> int:
        """
        :return: The number of bytes in the buffer
        """
        with self._lock:
            return self._buffer.available()

    def is_closed(self) -> bool:
        """
        :return: Indicates whether the socket is closed
        """
        return self._closed

    def get_close_reason(self) -> Exception:
        """
        :return: If the connection is closed, this will be the Exception given as the reason for
        closing the connection. If the connection was closed correctly this will be set to None.
        :raises ValueError: Raised if the connection is still open.
        """
        if not self._closed:
            raise ValueError('The connection is still open')
        return self._close_reason

    def _handle_closed(self, err: Exception) -> None:
        with self._lock:
            self._closed = True
            self._close_reason = err
            self._condition.notify_all()

    def _handle_new_data(self, data: bytes) -> None:
        with self._lock:
            self._buffer.write(data)
            self._condition.notify_all()<|MERGE_RESOLUTION|>--- conflicted
+++ resolved
@@ -21,11 +21,7 @@
         self._on_closed: List[Callable[[Exception], None]] = []
         self._on_established: List[Callable[[Exception], None]] = []
 
-<<<<<<< HEAD
     def initiate_connection(self, _en_requirement: bfcp_pb2.EndNodeRequirement, _ts_address: str, _ts_port = 80: int):
-=======
-    async def initiate_connection(self, _en_requirement: bfcp_pb2.EndNodeRequirement, _ts_address: str, _ts_port: int = 80):
->>>>>>> c08a2dd8
         """
         This function can only be called once.
         Args:
@@ -128,6 +124,7 @@
             connection.unregister_on_closed(callback)
         """
         self._on_closed.remove(callback)
+
 
 def handle_connection_request(conn_request: bfcp_pb2.ConnectionRequest, traffic_manager: TrafficManager):
     """
@@ -148,7 +145,6 @@
         # thus, drop the connection
 
 
-
 class SocketConnection:
     """
     SocketConnection wraps the Connection class to provide the user with an interface similar to the
