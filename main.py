# -*- coding: utf-8 -*-

import asyncio

from Crypto.PublicKey import RSA

from bfcp.node import BFCNode
<<<<<<< HEAD
import protos.bfcp_pb2 as bfcp_pb2
=======
from protos.bfcp_pb2 import Node, NodeTable
>>>>>>> e70388c1

from http_proxy import HTTPProxyServer
from config import *


from logger import getLogger
_log = getLogger(__name__)

def main():
    http_proxy_default_config = HTTPProxyServerConfig(("127.0.0.1", 8080))

    bfc = BFCNode(bfcp_pb2.EndNodeRequirement(), ("0.0.0.0", 9000), RSA.generate(2048), bfcp_pb2.NodeTable())
    http_proxy = HTTPProxyServer(http_proxy_default_config, bfc)

<<<<<<< HEAD
    loop = asyncio.get_event_loop()
    loop.run_until_complete(asyncio.gather(http_proxy.start(), bfc.main_loop()))
=======
    def run_bfc():
        nonlocal bfc
        # TODO: `node.txt` and `node_table.txt`
        node = ProtoIO.read_from_file('node.txt', Node())
        node_table = ProtoIO.read_from_file('node_table.txt', NodeTable())
        bfc = BFCNode(node, ("0.0.0.0", 9000), RSA.generate(2048), node_table)
        bfc.run()

    Thread(target=run_bfc).start()
    _log.info("Started BFC")

    ev_server = EventServer()

    http_proxy = HTTPProxyServer(http_proxy_default_config, bfc, ev_server)
    http_proxy.start()

    _log.info("(Proxy) Epoll event looping...")
    ev_server.start()
>>>>>>> e70388c1


if __name__ == "__main__":
    main()<|MERGE_RESOLUTION|>--- conflicted
+++ resolved
@@ -5,11 +5,8 @@
 from Crypto.PublicKey import RSA
 
 from bfcp.node import BFCNode
-<<<<<<< HEAD
 import protos.bfcp_pb2 as bfcp_pb2
-=======
 from protos.bfcp_pb2 import Node, NodeTable
->>>>>>> e70388c1
 
 from http_proxy import HTTPProxyServer
 from config import *
@@ -24,29 +21,8 @@
     bfc = BFCNode(bfcp_pb2.EndNodeRequirement(), ("0.0.0.0", 9000), RSA.generate(2048), bfcp_pb2.NodeTable())
     http_proxy = HTTPProxyServer(http_proxy_default_config, bfc)
 
-<<<<<<< HEAD
     loop = asyncio.get_event_loop()
     loop.run_until_complete(asyncio.gather(http_proxy.start(), bfc.main_loop()))
-=======
-    def run_bfc():
-        nonlocal bfc
-        # TODO: `node.txt` and `node_table.txt`
-        node = ProtoIO.read_from_file('node.txt', Node())
-        node_table = ProtoIO.read_from_file('node_table.txt', NodeTable())
-        bfc = BFCNode(node, ("0.0.0.0", 9000), RSA.generate(2048), node_table)
-        bfc.run()
-
-    Thread(target=run_bfc).start()
-    _log.info("Started BFC")
-
-    ev_server = EventServer()
-
-    http_proxy = HTTPProxyServer(http_proxy_default_config, bfc, ev_server)
-    http_proxy.start()
-
-    _log.info("(Proxy) Epoll event looping...")
-    ev_server.start()
->>>>>>> e70388c1
 
 
 if __name__ == "__main__":
